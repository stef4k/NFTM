--- conflicted
+++ resolved
@@ -71,10 +71,7 @@
         "ssim_miss",
         "lpips_all",
         "lpips_miss",
-<<<<<<< HEAD
-=======
         "fid",
->>>>>>> fb9c1463
         "kid",
         "params",
     ]
